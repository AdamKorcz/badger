/*
 * Copyright 2017 Dgraph Labs, Inc. and Contributors
 *
 * Licensed under the Apache License, Version 2.0 (the "License");
 * you may not use this file except in compliance with the License.
 * You may obtain a copy of the License at
 *
 *     http://www.apache.org/licenses/LICENSE-2.0
 *
 * Unless required by applicable law or agreed to in writing, software
 * distributed under the License is distributed on an "AS IS" BASIS,
 * WITHOUT WARRANTIES OR CONDITIONS OF ANY KIND, either express or implied.
 * See the License for the specific language governing permissions and
 * limitations under the License.
 */

package table

import (
	"bytes"
	"encoding/binary"
	"io"
	"math"

<<<<<<< HEAD
	"github.com/AndreasBriese/bbloom"
	"github.com/dgraph-io/badger/pb"
	"github.com/dgraph-io/badger/y"
=======
	"github.com/dgraph-io/badger/v2/pb"

	"github.com/AndreasBriese/bbloom"
	"github.com/dgraph-io/badger/v2/y"
>>>>>>> 96d00d88
)

func newBuffer(sz int) *bytes.Buffer {
	b := new(bytes.Buffer)
	b.Grow(sz)
	return b
}

type header struct {
	plen uint16 // Overlap with base key.
	klen uint16 // Length of the diff.
	vlen uint16 // Length of value.
}

// Encode encodes the header.
func (h header) Encode(b []byte) {
	binary.BigEndian.PutUint16(b[0:2], h.plen)
	binary.BigEndian.PutUint16(b[2:4], h.klen)
	binary.BigEndian.PutUint16(b[4:6], h.vlen)
}

// Decode decodes the header.
func (h *header) Decode(buf []byte) int {
	h.plen = binary.BigEndian.Uint16(buf[0:2])
	h.klen = binary.BigEndian.Uint16(buf[2:4])
	h.vlen = binary.BigEndian.Uint16(buf[4:6])
	return h.Size()
}

// Size returns size of the header. Currently it's just a constant.
func (h header) Size() int { return 6 }

// Builder is used in building a table.
type Builder struct {
	// Typically tens or hundreds of meg. This is for one single file.
	buf *bytes.Buffer

	blockSize    uint32   // max size of block
	baseKey      []byte   // Base key for the current block.
	baseOffset   uint32   // Offset for the current block.
	entryOffsets []uint32 // offsets of entries present in current block

	tableIndex *pb.TableIndex

	keyBuf   *bytes.Buffer
	keyCount int
}

// NewTableBuilder makes a new TableBuilder.
func NewTableBuilder() *Builder {
	return &Builder{
		keyBuf:     newBuffer(1 << 20),
		buf:        newBuffer(1 << 20),
		tableIndex: &pb.TableIndex{},

		// TODO(Ashish): make this configurable
		blockSize: 4 * 1024,
	}
}

// Close closes the TableBuilder.
func (b *Builder) Close() {}

// Empty returns whether it's empty.
func (b *Builder) Empty() bool { return b.buf.Len() == 0 }

// keyDiff returns a suffix of newKey that is different from b.baseKey.
func (b Builder) keyDiff(newKey []byte) []byte {
	var i int
	for i = 0; i < len(newKey) && i < len(b.baseKey); i++ {
		if newKey[i] != b.baseKey[i] {
			break
		}
	}
	return newKey[i:]
}

func (b *Builder) addHelper(key []byte, v y.ValueStruct) {
	// Add key to bloom filter.
	if len(key) > 0 {
		var klen [2]byte
		keyNoTs := y.ParseKey(key)
		binary.BigEndian.PutUint16(klen[:], uint16(len(keyNoTs)))
		b.keyBuf.Write(klen[:])
		b.keyBuf.Write(keyNoTs)
		b.keyCount++
	}

	// diffKey stores the difference of key with baseKey.
	var diffKey []byte
	if len(b.baseKey) == 0 {
		// Make a copy. Builder should not keep references. Otherwise, caller has to be very careful
		// and will have to make copies of keys every time they add to builder, which is even worse.
		b.baseKey = append(b.baseKey[:0], key...)
		diffKey = key
	} else {
		diffKey = b.keyDiff(key)
	}

	h := header{
		plen: uint16(len(key) - len(diffKey)),
		klen: uint16(len(diffKey)),
		vlen: uint16(v.EncodedSize()),
	}

	// store current entry's offset
	y.AssertTrue(b.buf.Len() < math.MaxUint32)
	b.entryOffsets = append(b.entryOffsets, uint32(b.buf.Len())-b.baseOffset)

	// Layout: header, diffKey, value.
	var hbuf [6]byte
	h.Encode(hbuf[:])
	b.buf.Write(hbuf[:])
	b.buf.Write(diffKey) // We only need to store the key difference.

	v.EncodeTo(b.buf)
}

/*
Structure of Block.
+-------------------+---------------------+--------------------+--------------+------------------+
| Entry1            | Entry2              | Entry3             | Entry4       | Entry5           |
+-------------------+---------------------+--------------------+--------------+------------------+
| Entry6            | ...                 | ...                | ...          | EntryN           |
+-------------------+---------------------+--------------------+--------------+------------------+
| Block Meta(contains list of offsets used| Block Meta Size    | Block        | Checksum Size    |
| to perform binary search in the block)  | (4 Bytes)          | Checksum     | (4 Bytes)        |
+-----------------------------------------+--------------------+--------------+------------------+
*/
func (b *Builder) finishBlock() {
	ebuf := make([]byte, len(b.entryOffsets)*4+4)
	for i, offset := range b.entryOffsets {
		binary.BigEndian.PutUint32(ebuf[4*i:4*i+4], uint32(offset))
	}
	binary.BigEndian.PutUint32(ebuf[len(ebuf)-4:], uint32(len(b.entryOffsets)))
	b.buf.Write(ebuf)

	blockBuf := b.buf.Bytes()[b.baseOffset:] // store checksum for current block
	b.writeChecksum(blockBuf)

	// TODO(Ashish):Add padding: If we want to make block as multiple of OS pages, we can
	// implement padding. This might be useful while using direct I/O.

	// Add key to the block index
	bo := &pb.BlockOffset{
		Key:    y.Copy(b.baseKey),
		Offset: b.baseOffset,
		Len:    uint32(b.buf.Len()) - b.baseOffset,
	}
	b.tableIndex.Offsets = append(b.tableIndex.Offsets, bo)
}

func (b *Builder) shouldFinishBlock(key []byte, value y.ValueStruct) bool {
	// if there is no entry till now, we will return false
	if len(b.entryOffsets) <= 0 {
		return false
	}

	y.AssertTrue((len(b.entryOffsets)+1)*4+4+8+4 < math.MaxUint32) // check for below statements
	// we should include current entry also in size, thats why +1 to len(b.entryOffsets)
	entriesOffsetsSize := uint32((len(b.entryOffsets)+1)*4 +
		4 + // size of list
		8 + // Sum64 in checksum proto
		4) // checksum length
	estimatedSize := uint32(b.buf.Len()) - b.baseOffset + uint32(6 /*header size for entry*/) +
		uint32(len(key)) + uint32(value.EncodedSize()) + entriesOffsetsSize

	return estimatedSize > b.blockSize
}

// Add adds a key-value pair to the block.
func (b *Builder) Add(key []byte, value y.ValueStruct) error {
	if b.shouldFinishBlock(key, value) {
		b.finishBlock()
		// Start a new block. Initialize the block.
		b.baseKey = []byte{}
		y.AssertTrue(b.buf.Len() < math.MaxUint32)
		b.baseOffset = uint32(b.buf.Len())
		b.entryOffsets = b.entryOffsets[:0]
	}
	b.addHelper(key, value)
	return nil // Currently, there is no meaningful error.
}

// TODO: vvv this was the comment on ReachedCapacity.
// FinalSize returns the *rough* final size of the array, counting the header which is
// not yet written.
// TODO: Look into why there is a discrepancy. I suspect it is because of Write(empty, empty)
// at the end. The diff can vary.

// ReachedCapacity returns true if we... roughly (?) reached capacity?
func (b *Builder) ReachedCapacity(cap int64) bool {
	blocksSize := b.buf.Len() + // length of current buffer
		len(b.entryOffsets)*4 + // all entry offsets size
		4 + // count of all entry offsets
		8 + // checksum bytes
		4 // checksum length
	estimateSz := blocksSize +
		4 + // Index length
		5*(len(b.tableIndex.Offsets)) // approximate index size

	return int64(estimateSz) > cap
}

// Finish finishes the table by appending the index.
/*
The table structure looks like
+---------+------------+-----------+---------------+
| Block 1 | Block 2    | Block 3   | Block 4       |
+---------+------------+-----------+---------------+
| Block 5 | Block 6    | Block ... | Block N       |
+---------+------------+-----------+---------------+
| Index   | Index Size | Checksum  | Checksum Size |
+---------+------------+-----------+---------------+
*/
func (b *Builder) Finish() []byte {
	bf := bbloom.New(float64(b.keyCount), 0.01)
	var klen [2]byte
	key := make([]byte, 1024)
	for {
		if _, err := b.keyBuf.Read(klen[:]); err == io.EOF {
			break
		} else if err != nil {
			y.Check(err)
		}
		kl := int(binary.BigEndian.Uint16(klen[:]))
		if cap(key) < kl {
			key = make([]byte, 2*int(kl)) // 2 * uint16 will overflow
		}
		key = key[:kl]
		y.Check2(b.keyBuf.Read(key))
		bf.Add(key)
	}

	// Add bloom filter to the index.
	b.tableIndex.BloomFilter = bf.JSONMarshal()
	b.finishBlock() // This will never start a new block.

	index, err := b.tableIndex.Marshal()
	y.Check(err)
	// Write index the file.
	n, err := b.buf.Write(index)
	y.Check(err)

	y.AssertTrue(n < math.MaxUint32)
	// Write index size.
	var buf [4]byte
	binary.BigEndian.PutUint32(buf[:], uint32(n))
	_, err = b.buf.Write(buf[:])
	y.Check(err)

	b.writeChecksum(index)
	return b.buf.Bytes()
}

func (b *Builder) writeChecksum(data []byte) {
	// Build checksum for the index.
	checksum := pb.Checksum{
		// TODO: The checksum type should be configurable from the
		// options.
		// We chose to use CRC32 as the default option because
		// it performed better compared to xxHash64.
		// See the BenchmarkChecksum in table_test.go file
		// Size     =>   1024 B        2048 B
		// CRC32    => 63.7 ns/op     112 ns/op
		// xxHash64 => 87.5 ns/op     158 ns/op
		Sum:  y.CalculateChecksum(data, pb.Checksum_CRC32C),
		Algo: pb.Checksum_CRC32C,
	}

	// Write checksum to the file.
	chksum, err := checksum.Marshal()
	y.Check(err)
	n, err := b.buf.Write(chksum)
	y.Check(err)

	y.AssertTrue(n < math.MaxUint32)
<<<<<<< HEAD
	// Write checksum size
	var chkBuf [4]byte
	binary.BigEndian.PutUint32(chkBuf[:], uint32(n))
	_, err = b.buf.Write(chkBuf[:])
=======
	// Write checksum size.
	var buf [4]byte
	binary.BigEndian.PutUint32(buf[:], uint32(n))
	_, err = b.buf.Write(buf[:])
>>>>>>> 96d00d88
	y.Check(err)
}<|MERGE_RESOLUTION|>--- conflicted
+++ resolved
@@ -22,16 +22,10 @@
 	"io"
 	"math"
 
-<<<<<<< HEAD
 	"github.com/AndreasBriese/bbloom"
-	"github.com/dgraph-io/badger/pb"
-	"github.com/dgraph-io/badger/y"
-=======
+
 	"github.com/dgraph-io/badger/v2/pb"
-
-	"github.com/AndreasBriese/bbloom"
 	"github.com/dgraph-io/badger/v2/y"
->>>>>>> 96d00d88
 )
 
 func newBuffer(sz int) *bytes.Buffer {
@@ -309,16 +303,9 @@
 	y.Check(err)
 
 	y.AssertTrue(n < math.MaxUint32)
-<<<<<<< HEAD
-	// Write checksum size
-	var chkBuf [4]byte
-	binary.BigEndian.PutUint32(chkBuf[:], uint32(n))
-	_, err = b.buf.Write(chkBuf[:])
-=======
 	// Write checksum size.
 	var buf [4]byte
 	binary.BigEndian.PutUint32(buf[:], uint32(n))
 	_, err = b.buf.Write(buf[:])
->>>>>>> 96d00d88
 	y.Check(err)
 }