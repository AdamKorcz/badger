--- conflicted
+++ resolved
@@ -311,11 +311,7 @@
 	if _, err := fd.Write(data); err != nil {
 		return err
 	}
-<<<<<<< HEAD
-	tbl, err := table.OpenTable(fd, w.db.opt.TableLoadingMode, nil, w.db.cache)
-=======
-	tbl, err := table.OpenTable(fd, w.db.opt.TableLoadingMode, w.db.opt.ChecksumVerificationMode)
->>>>>>> 1496af93
+	tbl, err := table.OpenTable(fd, w.db.opt.TableLoadingMode, w.db.opt.ChecksumVerificationMode, w.db.cache)
 	if err != nil {
 		return err
 	}
