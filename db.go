--- conflicted
+++ resolved
@@ -858,19 +858,10 @@
 }
 
 // WriteLevel0Table flushes memtable.
-<<<<<<< HEAD
-func writeLevel0Table(ft flushTask, f io.Writer, dataKey *pb.DataKey) error {
-	iter := ft.mt.NewIterator()
-	defer iter.Close()
-	b := table.NewTableBuilder(&table.BuilderOptions{
-		DataKey: dataKey,
-	})
-=======
 func writeLevel0Table(ft flushTask, f io.Writer, bopts table.Options) error {
 	iter := ft.mt.NewIterator()
 	defer iter.Close()
 	b := table.NewTableBuilder(bopts)
->>>>>>> e627d49f
 	defer b.Close()
 	for iter.SeekToFirst(); iter.Valid(); iter.Next() {
 		if len(ft.dropPrefix) > 0 && bytes.HasPrefix(iter.Key(), ft.dropPrefix) {
@@ -916,20 +907,16 @@
 	// Don't block just to sync the directory entry.
 	dirSyncCh := make(chan error)
 	go func() { dirSyncCh <- syncDir(db.opt.Dir) }()
-<<<<<<< HEAD
 	dk, err := db.registry.latestDataKey()
 	if err != nil {
 		return y.Wrap(err)
 	}
-	err = writeLevel0Table(ft, fd, dk)
-=======
-
 	bopts := table.Options{
 		BlockSize:         db.opt.BlockSize,
 		BloomFalsePostive: db.opt.BloomFalsePositive,
+		DataKey:           dk,
 	}
 	err = writeLevel0Table(ft, fd, bopts)
->>>>>>> e627d49f
 	dirSyncErr := <-dirSyncCh
 	if err != nil {
 		db.elog.Errorf("ERROR while writing to level 0: %v", err)
@@ -940,15 +927,12 @@
 		db.elog.Errorf("ERROR while syncing level directory: %v", dirSyncErr)
 	}
 
-<<<<<<< HEAD
-	tbl, err := table.OpenTable(fd, db.opt.TableLoadingMode, db.opt.ChecksumVerificationMode, dk)
-=======
 	opts := table.Options{
 		LoadingMode: db.opt.TableLoadingMode,
 		ChkMode:     db.opt.ChecksumVerificationMode,
+		DataKey:     dk,
 	}
 	tbl, err := table.OpenTable(fd, opts)
->>>>>>> e627d49f
 	if err != nil {
 		db.elog.Printf("ERROR while opening table: %v", err)
 		return err
